[package]
name = "bowl"
version = "0.1.0"
edition = "2021"
authors = ["Antony Ngayo <anthony@groctech.com>"]
license = "MIT"
description = "A way to fetch data using simple APIs"
repository = "https://github.com/antonyngayo/bowl"
keywords = ["bowl", "MediaFile"]
categories = ["Media Processing"]
<<<<<<< HEAD
rust-version = "1.82.0"                               # allow older rust versions
=======
rust-version = "1.82.0"
>>>>>>> f683f562

[lib]
name = "bowl"
path = "src/lib.rs"


[dependencies]
tokio = { version = "1.41.1", features = ["full"] }<|MERGE_RESOLUTION|>--- conflicted
+++ resolved
@@ -8,11 +8,7 @@
 repository = "https://github.com/antonyngayo/bowl"
 keywords = ["bowl", "MediaFile"]
 categories = ["Media Processing"]
-<<<<<<< HEAD
-rust-version = "1.82.0"                               # allow older rust versions
-=======
 rust-version = "1.82.0"
->>>>>>> f683f562
 
 [lib]
 name = "bowl"
